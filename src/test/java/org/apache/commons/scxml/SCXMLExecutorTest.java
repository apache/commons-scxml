--- conflicted
+++ resolved
@@ -21,10 +21,6 @@
 import java.util.Set;
 
 import junit.framework.TestCase;
-<<<<<<< HEAD
-
-=======
->>>>>>> f4464006
 import org.apache.commons.scxml.env.SimpleContext;
 import org.apache.commons.scxml.env.jsp.ELEvaluator;
 import org.apache.commons.scxml.model.SCXML;
@@ -45,11 +41,7 @@
     // Test data
     private URL microwave01jsp, microwave02jsp, microwave01jexl,
         microwave02jexl, microwave03jexl, microwave04jexl, microwave05jexl, transitions01,
-<<<<<<< HEAD
-        transitions02, transitions03, transitions04, transitions05, prefix01, send01, send02;
-=======
         transitions02, transitions03, transitions04, transitions05, transitions06, prefix01, send01, send02;
->>>>>>> f4464006
     private SCXMLExecutor exec;
 
     /**
@@ -81,11 +73,8 @@
             getResource("org/apache/commons/scxml/transitions-04.xml");
         transitions05 = this.getClass().getClassLoader().
             getResource("org/apache/commons/scxml/transitions-05.xml");
-<<<<<<< HEAD
-=======
         transitions06 = this.getClass().getClassLoader().
             getResource("org/apache/commons/scxml/transitions-06.xml");
->>>>>>> f4464006
         prefix01 = this.getClass().getClassLoader().
             getResource("org/apache/commons/scxml/prefix-01.xml");
         send01 = this.getClass().getClassLoader().
@@ -101,11 +90,7 @@
     public void tearDown() {
         microwave01jsp = microwave02jsp = microwave01jexl = microwave02jexl =
             microwave04jexl = microwave05jexl = transitions01 = transitions02 = transitions03 =
-<<<<<<< HEAD
-            transitions04 = transitions05 = prefix01 = send01 = send02 = null;
-=======
             transitions04 = transitions05 = transitions06 = prefix01 = send01 = send02 = null;
->>>>>>> f4464006
     }
 
     /**
@@ -163,11 +148,7 @@
         assertNotNull(exec);
         checkMicrowave02Sample();
     }
-<<<<<<< HEAD
-    
-=======
-
->>>>>>> f4464006
+
     public void testSCXMLExecutorPrefix01Sample() throws Exception {
         exec = SCXMLTestHelper.getExecutor(prefix01);
         assertNotNull(exec);
@@ -182,23 +163,12 @@
     public void testSCXMLExecutorTransitions01Sample() throws Exception {
         exec = SCXMLTestHelper.getExecutor(transitions01);
         assertNotNull(exec);
-<<<<<<< HEAD
-        Set currentStates = SCXMLTestHelper.fireEvent(exec, "ten.done");
-        assertEquals(1, currentStates.size());
-        assertEquals("twenty_one", ((State)currentStates.iterator().
-            next()).getId());
-        currentStates = SCXMLTestHelper.fireEvent(exec, "twenty_one.done");
-        assertEquals(1, currentStates.size());
-        assertEquals("twenty_two", ((State)currentStates.iterator().
-            next()).getId());
-=======
         Set<TransitionTarget> currentStates = SCXMLTestHelper.fireEvent(exec, "ten.done");
         assertEquals(1, currentStates.size());
         assertEquals("twenty_one", currentStates.iterator().next().getId());
         currentStates = SCXMLTestHelper.fireEvent(exec, "twenty_one.done");
         assertEquals(1, currentStates.size());
         assertEquals("twenty_two", currentStates.iterator().next().getId());
->>>>>>> f4464006
         currentStates = SCXMLTestHelper.fireEvent(exec, "twenty_two.done");
         assertEquals(3, exec.getCurrentStatus().getStates().size());
     }
@@ -206,47 +176,21 @@
     public void testSCXMLExecutorTransitions02Sample() throws Exception {
         exec = SCXMLTestHelper.getExecutor(transitions02);
         assertNotNull(exec);
-<<<<<<< HEAD
-        Set currentStates = SCXMLTestHelper.fireEvent(exec, "ten.stay");
-        assertEquals(1, currentStates.size());
-        assertEquals("ten", ((State)currentStates.iterator().
-            next()).getId());
+        Set<TransitionTarget> currentStates = SCXMLTestHelper.fireEvent(exec, "ten.stay");
+        assertEquals(1, currentStates.size());
+        assertEquals("ten", currentStates.iterator().next().getId());
         exec = SCXMLTestHelper.testExecutorSerializability(exec);
         currentStates = SCXMLTestHelper.fireEvent(exec, "ten.self");
         assertEquals(1, currentStates.size());
-        assertEquals("ten", ((State)currentStates.iterator().
-            next()).getId());
+        assertEquals("ten", currentStates.iterator().next().getId());
         currentStates = SCXMLTestHelper.fireEvent(exec, "ten.done");
         assertEquals(1, currentStates.size());
-        assertEquals("twenty", ((State)currentStates.iterator().
-            next()).getId());
-=======
-        Set<TransitionTarget> currentStates = SCXMLTestHelper.fireEvent(exec, "ten.stay");
-        assertEquals(1, currentStates.size());
-        assertEquals("ten", currentStates.iterator().next().getId());
-        exec = SCXMLTestHelper.testExecutorSerializability(exec);
-        currentStates = SCXMLTestHelper.fireEvent(exec, "ten.self");
-        assertEquals(1, currentStates.size());
-        assertEquals("ten", currentStates.iterator().next().getId());
-        currentStates = SCXMLTestHelper.fireEvent(exec, "ten.done");
-        assertEquals(1, currentStates.size());
         assertEquals("twenty", currentStates.iterator().next().getId());
->>>>>>> f4464006
     }
 
     public void testSCXMLExecutorTransitions03Sample() throws Exception {
         exec = SCXMLTestHelper.getExecutor(transitions03);
         assertNotNull(exec);
-<<<<<<< HEAD
-        Set currentStates = SCXMLTestHelper.fireEvent(exec, "ten.done");
-        assertEquals(3, currentStates.size());
-        Set expected = new HashSet();
-        expected.add("twenty_one_2");
-        expected.add("twenty_two_2");
-        expected.add("twenty_three_2");
-        for (Iterator i = currentStates.iterator(); i.hasNext(); ) {
-            TransitionTarget tt = (TransitionTarget) i.next();
-=======
         Set<TransitionTarget> currentStates = SCXMLTestHelper.fireEvent(exec, "ten.done");
         assertEquals(3, currentStates.size());
         Set<String> expected = new HashSet<String>();
@@ -254,7 +198,6 @@
         expected.add("twenty_two_2");
         expected.add("twenty_three_2");
         for (TransitionTarget tt : currentStates) {
->>>>>>> f4464006
             if (!expected.remove(tt.getId())) {
                 fail("'" + tt.getId()
                     + "' is not an expected current state ID");
@@ -268,16 +211,6 @@
         assertNotNull(scxml);
         exec = SCXMLTestHelper.getExecutor(scxml);
         assertNotNull(exec);
-<<<<<<< HEAD
-        Set currentStates = SCXMLTestHelper.fireEvent(exec, "ten.done");
-        assertEquals(3, currentStates.size());
-        Set expected = new HashSet();
-        expected.add("twenty_one_1");
-        expected.add("twenty_two_1");
-        expected.add("twenty_three_1");
-        for (Iterator i = currentStates.iterator(); i.hasNext(); ) {
-            TransitionTarget tt = (TransitionTarget) i.next();
-=======
         Set<TransitionTarget> currentStates = SCXMLTestHelper.fireEvent(exec, "ten.done");
         assertEquals(3, currentStates.size());
         Set<String> expected = new HashSet<String>();
@@ -285,7 +218,6 @@
         expected.add("twenty_two_1");
         expected.add("twenty_three_1");
         for (TransitionTarget tt : currentStates) {
->>>>>>> f4464006
             if (!expected.remove(tt.getId())) {
                 fail("'" + tt.getId()
                     + "' is not an expected current state ID");
@@ -302,7 +234,14 @@
         assertNotNull(scxml);
         exec = SCXMLTestHelper.getExecutor(scxml);
         assertNotNull(exec);
-<<<<<<< HEAD
+        SCXMLTestHelper.assertPostTriggerState(exec, "foo", "end");
+    }
+
+    public void testSCXMLExecutorTransitions06Sample() throws Exception {
+        SCXML scxml = SCXMLTestHelper.parse(transitions06);
+        assertNotNull(scxml);
+        exec = SCXMLTestHelper.getExecutor(scxml);
+        assertNotNull(exec);
         SCXMLTestHelper.assertPostTriggerStates(exec, "start", new String[]{"one", "two"});
         SCXMLTestHelper.assertPostTriggerState(exec, "onetwo_three", "three");
         SCXMLTestHelper.assertPostTriggerStates(exec, "three_one", new String[]{"one", "two"});
@@ -312,64 +251,17 @@
     public void testSend01Sample() throws Exception {
         exec = SCXMLTestHelper.getExecutor(send01);
         assertNotNull(exec);
-        Set currentStates = exec.getCurrentStatus().getStates();
-        assertEquals(1, currentStates.size());
-        assertEquals("ten", ((State)currentStates.iterator().
-            next()).getId());
+        Set<TransitionTarget> currentStates = exec.getCurrentStatus().getStates();
+        assertEquals(1, currentStates.size());
+        assertEquals("ten", currentStates.iterator().next().getId());
         currentStates = SCXMLTestHelper.fireEvent(exec, "ten.done");
         assertEquals(1, currentStates.size());
-        assertEquals("twenty", ((State)currentStates.iterator().
-            next()).getId());
+        assertEquals("twenty", currentStates.iterator().next().getId());
     }
 
     public void testSend02TypeSCXMLSample() throws Exception {
         exec = SCXMLTestHelper.getExecutor(send02);
         assertNotNull(exec);
-        Set currentStates = exec.getCurrentStatus().getStates();
-        assertEquals(1, currentStates.size());
-        assertEquals("ninety", ((State)currentStates.iterator().
-            next()).getId());
-        assertTrue(exec.getCurrentStatus().isFinal());
-    }
-
-    private void checkMicrowave01Sample() throws Exception {
-        Set currentStates = SCXMLTestHelper.fireEvent(exec, "turn_on");
-        assertEquals(1, currentStates.size());
-        assertEquals("cooking", ((State)currentStates.iterator().
-            next()).getId());
-    }
-
-    private void checkMicrowave02Sample() throws Exception {
-        Set currentStates = SCXMLTestHelper.fireEvent(exec, "turn_on");
-=======
-        SCXMLTestHelper.assertPostTriggerState(exec, "foo", "end");
-    }
-
-    public void testSCXMLExecutorTransitions06Sample() throws Exception {
-        SCXML scxml = SCXMLTestHelper.parse(transitions06);
-        assertNotNull(scxml);
-        exec = SCXMLTestHelper.getExecutor(scxml);
-        assertNotNull(exec);
-        SCXMLTestHelper.assertPostTriggerStates(exec, "start", new String[]{"one", "two"});
-        SCXMLTestHelper.assertPostTriggerState(exec, "onetwo_three", "three");
-        SCXMLTestHelper.assertPostTriggerStates(exec, "three_one", new String[]{"one", "two"});
-        SCXMLTestHelper.assertPostTriggerState(exec, "two_four", "four");
-    }
-
-    public void testSend01Sample() throws Exception {
-        exec = SCXMLTestHelper.getExecutor(send01);
-        assertNotNull(exec);
-        Set<TransitionTarget> currentStates = exec.getCurrentStatus().getStates();
-        assertEquals(1, currentStates.size());
-        assertEquals("ten", currentStates.iterator().next().getId());
-        currentStates = SCXMLTestHelper.fireEvent(exec, "ten.done");
-        assertEquals(1, currentStates.size());
-        assertEquals("twenty", currentStates.iterator().next().getId());
-    }
-
-    public void testSend02TypeSCXMLSample() throws Exception {
-        exec = SCXMLTestHelper.getExecutor(send02);
-        assertNotNull(exec);
         Set<TransitionTarget> currentStates = exec.getCurrentStatus().getStates();
         assertEquals(1, currentStates.size());
         assertEquals("ninety", currentStates.iterator().next().getId());
@@ -384,9 +276,8 @@
 
     private void checkMicrowave02Sample() throws Exception {
         Set<TransitionTarget> currentStates = SCXMLTestHelper.fireEvent(exec, "turn_on");
->>>>>>> f4464006
         assertEquals(2, currentStates.size());
         String id = ((State)currentStates.iterator().next()).getId();
         assertTrue(id.equals("closed") || id.equals("cooking"));
     }
-}+}
