/*
 * Licensed to the Apache Software Foundation (ASF) under one or more
 * contributor license agreements.  See the NOTICE file distributed with
 * this work for additional information regarding copyright ownership.
 * The ASF licenses this file to You under the Apache License, Version 2.0
 * (the "License"); you may not use this file except in compliance with
 * the License.  You may obtain a copy of the License at
 *
 *     http://www.apache.org/licenses/LICENSE-2.0
 *
 * Unless required by applicable law or agreed to in writing, software
 * distributed under the License is distributed on an "AS IS" BASIS,
 * WITHOUT WARRANTIES OR CONDITIONS OF ANY KIND, either express or implied.
 * See the License for the specific language governing permissions and
 * limitations under the License.
 */
package org.apache.commons.scxml.env;

import junit.framework.TestCase;

import org.apache.commons.scxml.SCXMLListener;
import org.apache.commons.scxml.model.State;
import org.apache.commons.scxml.model.Transition;
import org.apache.commons.scxml.model.TransitionTarget;

/**
 * Unit tests {@link org.apache.commons.scxml.env.AbstractSCXMLListener}.
 */
public class AbstractSCXMLListenerTest extends TestCase {
    /**
     * Construct a new instance of AbstractSCXMLListenerTest with the specified name
     */
    public AbstractSCXMLListenerTest(String name) {
        super(name);
    }

    // Test data
    private TransitionTarget to;
    private TransitionTarget from;
    private Transition transition;
    private boolean heardOnEntry;
    private boolean heardOnExit;
    private boolean heardOnTransition;

    /**
     * Set up instance variables required by this test case.
     */
    @Override
    public void setUp() {
        to = new State();
        from = new State();
        transition = new Transition();
        heardOnEntry = false;
        heardOnExit = false;
        heardOnTransition = false;
    }

    /**
     * Tear down instance variables required by this test case.
     */
    @Override
    public void tearDown() {
        to = null;
        from = null;
        transition = null;
    }

    public void testAbstractSCXMLListener0() {
        SCXMLListener listener0 = new AbstractSCXMLListener() {
                /**
                 * @see SCXMLListener#onEntry(TransitionTarget)
                 */
                @Override
                public void onEntry(TransitionTarget state) {
                    heardOnEntry = true;
                }

                /**
                 * @see SCXMLListener#onExit(TransitionTarget)
                 */
                @Override
                public void onExit(TransitionTarget state) {
                    heardOnExit = true;
                }

                /**
                 * @see SCXMLListener#onTransition(TransitionTarget,TransitionTarget,Transition)
                 */
                @Override
                public void onTransition(TransitionTarget from, TransitionTarget to,
                                         Transition transition) {
                    heardOnTransition = true;
                }
            };

        assertFalse("heardOnEntry == false", heardOnEntry);
        assertFalse("heardOnExit == false", heardOnExit);
        assertFalse("heardOnTransition == false", heardOnTransition);
        listener0.onEntry(to);
        listener0.onExit(to);
        listener0.onTransition(from, to, transition);
        assertTrue("heardOnEntry", heardOnEntry);
        assertTrue("heardOnExit", heardOnExit);
        assertTrue("heardOnExit", heardOnTransition);
    }

    public void testAbstractSCXMLListener1() {
        SCXMLListener listener1 = new AbstractSCXMLListener() {
                /**
                 * @see SCXMLListener#onEntry(TransitionTarget)
                 */
                @Override
                public void onEntry(TransitionTarget state) {
                    heardOnEntry = true;
                }

                /**
                 * @see SCXMLListener#onExit(TransitionTarget)
                 */
                @Override
                public void onExit(TransitionTarget state) {
                    heardOnExit = true;
                }
            };

        assertFalse("heardOnEntry == false", heardOnEntry);
        assertFalse("heardOnExit == false", heardOnExit);
        assertFalse("heardOnTransition == false", heardOnTransition);
        listener1.onEntry(to);
        listener1.onExit(to);
        listener1.onTransition(from, to, transition);
        assertTrue("heardOnEntry", heardOnEntry);
        assertTrue("heardOnExit", heardOnExit);
        assertFalse("heardOnTransition == false", heardOnTransition);
    }

    public void testAbstractSCXMLListener2() {
        SCXMLListener listener2 = new AbstractSCXMLListener() {
                /**
                 * @see SCXMLListener#onEntry(TransitionTarget)
                 */
                @Override
                public void onEntry(TransitionTarget state) {
                    heardOnEntry = true;
                }
            };

        assertFalse("heardOnEntry == false", heardOnEntry);
        assertFalse("heardOnExit == false", heardOnExit);
        assertFalse("heardOnTransition == false", heardOnTransition);
        listener2.onEntry(to);
        listener2.onExit(to);
        listener2.onTransition(from, to, transition);
        assertTrue("heardOnEntry", heardOnEntry);
        assertFalse("heardOnExit == false", heardOnExit);
        assertFalse("heardOnTransition == false", heardOnTransition);
    }

    public void testAbstractSCXMLListener3() {
        SCXMLListener listener3 = new AbstractSCXMLListener() {
                // empty
            };

        assertFalse("heardOnEntry == false", heardOnEntry);
        assertFalse("heardOnExit == false", heardOnExit);
        assertFalse("heardOnTransition == false", heardOnTransition);
        listener3.onEntry(to);
        listener3.onExit(to);
        listener3.onTransition(from, to, transition);
        assertFalse("heardOnEntry == false", heardOnEntry);
        assertFalse("heardOnExit == false", heardOnExit);
        assertFalse("heardOnTransition == false", heardOnTransition);
    }
<<<<<<< HEAD

=======
>>>>>>> f4464006
}<|MERGE_RESOLUTION|>--- conflicted
+++ resolved
@@ -171,8 +171,4 @@
         assertFalse("heardOnExit == false", heardOnExit);
         assertFalse("heardOnTransition == false", heardOnTransition);
     }
-<<<<<<< HEAD
-
-=======
->>>>>>> f4464006
 }