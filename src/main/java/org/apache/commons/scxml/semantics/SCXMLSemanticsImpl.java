--- conflicted
+++ resolved
@@ -100,8 +100,6 @@
     private static final String ERR_ILLEGAL_ALLOC = ".error.illegalalloc";
 
     /**
-<<<<<<< HEAD
-=======
      * Zero-length array of {@link TransitionTarget}s.
      */
     private static final TransitionTarget[] TT_ARR0 = new TransitionTarget[0];
@@ -112,7 +110,6 @@
     private static final Transition[] TR_ARR0 = new Transition[0];
 
     /**
->>>>>>> f4464006
      * @param input
      *            SCXML state machine
      * @return normalized SCXML state machine, pseudo states are removed, etc.
@@ -259,15 +256,9 @@
                 Initial ini = ts.getInitial();
                 if (ts.isComposite() && ini != null) {
                     try {
-<<<<<<< HEAD
-                        for (Iterator iniIter = ini.getTransition().
-                                getActions().iterator(); iniIter.hasNext();) {
-                            ((Action) iniIter.next()).execute(evtDispatcher,
-=======
                         for (Action initialAct : ini.getTransition().
                                 getActions()) {
                             initialAct.execute(evtDispatcher,
->>>>>>> f4464006
                                 errRep, scInstance, appLog, internalEvents);
                         }
                     } catch (SCXMLExpressionException e) {
@@ -304,16 +295,6 @@
                                         TriggerEvent.CHANGE_EVENT);
                             internalEvents.add(te);
                             scInstance.setDone(p, true);
-<<<<<<< HEAD
-                            if (stateMachine.isLegacy()) {
-                                te = new TriggerEvent(p.getParent().getId()
-                                    + ".done", TriggerEvent.CHANGE_EVENT);
-                                internalEvents.add(te);
-                                //this is not in the specs, but is makes sense
-                                scInstance.setDone(p.getParentState(), true);
-                            }
-=======
->>>>>>> f4464006
                         }
                     }
                 }
@@ -339,15 +320,8 @@
         // breath-first search to-do list
         LinkedList<TransitionTarget> todoList = new LinkedList<TransitionTarget>(stateSet);
         while (!todoList.isEmpty()) {
-<<<<<<< HEAD
-            TransitionTarget tt = (TransitionTarget) todoList.removeFirst();
-            for (Iterator i = tt.getTransitionsList().iterator();
-                    i.hasNext();) {
-                Transition t = (Transition) i.next();
-=======
             TransitionTarget tt = todoList.removeFirst();
             for (Transition t : tt.getTransitionsList()) {
->>>>>>> f4464006
                 if (!transSet.contains(t)) {
                     transSet.add(t);
                     step.getTransitList().add(t);
@@ -481,15 +455,8 @@
                 // if not, first one in each state / region (which is also
                 // first in document order) wins
                 // NOTE: Self or stay transitions are conflict-free
-<<<<<<< HEAD
-                Set regions = new HashSet();
-                Iterator iter = nonDeterm.iterator();
-                while (iter.hasNext()) {
-                    Transition t = (Transition) iter.next();
-=======
                 Set<TransitionTarget> regions = new HashSet<TransitionTarget>();
                 for (Transition t : nonDeterm) {
->>>>>>> f4464006
                     TransitionTarget parent = t.getParent();
                     if (regions.contains(parent)) {
                         removeList.add(t);
@@ -823,7 +790,6 @@
                     ctx.setLocal(NAMESPACES_KEY, p.getNamespaces());
                     // Do we have an "expr" attribute?
                     if (argExpr != null && argExpr.trim().length() > 0) {
-                        // Yes, evaluate and store as parameter value
                         try {
                             argValue = eval.eval(ctx, argExpr);
                         } catch (SCXMLExpressionException see) {
@@ -951,4 +917,4 @@
         return appLog;
     }
 
-}+}
