--- conflicted
+++ resolved
@@ -27,21 +27,12 @@
   <name>Commons SCXML</name>
   <groupId>commons-scxml</groupId>
   <artifactId>commons-scxml</artifactId>
-<<<<<<< HEAD
-  <version>0.10-SNAPSHOT</version>
-=======
   <version>1.0-SNAPSHOT</version>
->>>>>>> f4464006
 
   <inceptionYear>2005</inceptionYear>
   <description>A Java Implementation of a State Chart XML Engine</description>
 
-  <url>http://commons.apache.org/proper/commons-scxml/</url>
-
-  <issueManagement>
-    <system>jira</system>
-    <url>http://issues.apache.org/jira/browse/SCXML</url>
-  </issueManagement>
+  <url>http://commons.apache.org/scxml/</url>
 
   <issueManagement>
     <system>jira</system>
@@ -59,12 +50,12 @@
       <name>Rahul Akolkar</name>
       <id>rahul</id>
       <email>rahul AT apache.org</email>
-      <organization>The Apache Software Foundation</organization>
+      <organization>Apache Software Foundation</organization>
     </developer>
     <developer>
       <name>Martin Cooper</name>
       <id>martinc</id>
-      <organization>The Apache Software Foundation</organization>
+      <organization>Apache Software Foundation</organization>
     </developer>
   </developers>
 
@@ -143,20 +134,12 @@
     <dependency>
       <groupId>commons-digester</groupId>
       <artifactId>commons-digester</artifactId>
-<<<<<<< HEAD
-      <version>1.8.1</version>
-=======
       <version>2.1</version>
->>>>>>> f4464006
     </dependency>
     <dependency>
       <groupId>commons-beanutils</groupId>
       <artifactId>commons-beanutils</artifactId>
-<<<<<<< HEAD
-      <version>1.8.2</version>
-=======
       <version>1.8.3</version>
->>>>>>> f4464006
     </dependency>
     <dependency>
       <groupId>junit</groupId>
@@ -172,9 +155,9 @@
       <optional>true</optional>
     </dependency>
     <dependency>
-      <groupId>org.apache.commons</groupId>
+      <groupId>commons-jexl</groupId>
       <artifactId>commons-jexl</artifactId>
-      <version>2.1.1</version>
+      <version>1.1</version>
       <optional>true</optional>
     </dependency>
     <dependency>
@@ -206,11 +189,7 @@
     <dependency>
       <groupId>org.apache.myfaces.core</groupId>
       <artifactId>myfaces-api</artifactId>
-<<<<<<< HEAD
-      <version>1.1.5</version>
-=======
       <version>1.1.8</version>
->>>>>>> f4464006
       <scope>provided</scope>
       <optional>true</optional>
     </dependency>
@@ -226,17 +205,10 @@
   </distributionManagement>
 
   <properties>
-<<<<<<< HEAD
-    <maven.compile.source>1.4</maven.compile.source>
-    <maven.compile.target>1.4</maven.compile.target>
-    <commons.componentid>scxml</commons.componentid>
-    <commons.release.version>0.9</commons.release.version>
-=======
     <maven.compile.source>1.6</maven.compile.source>
     <maven.compile.target>1.6</maven.compile.target>
     <commons.componentid>scxml</commons.componentid>
     <commons.release.version>1.0</commons.release.version>
->>>>>>> f4464006
     <commons.rc.version>RC1</commons.rc.version>
     <commons.jira.id>SCXML</commons.jira.id>
     <commons.jira.pid>12310492</commons.jira.pid>
@@ -278,15 +250,6 @@
           <tarLongFileMode>gnu</tarLongFileMode>
         </configuration>
       </plugin>
-      <plugin>
-        <groupId>org.apache.maven.plugins</groupId>
-        <artifactId>maven-scm-publish-plugin</artifactId>
-        <configuration>
-          <ignorePathsToDelete>
-            <ignorePathToDelete>javadocs</ignorePathToDelete>
-          </ignorePathsToDelete>
-        </configuration>
-      </plugin>
     </plugins>
   </build>
 
