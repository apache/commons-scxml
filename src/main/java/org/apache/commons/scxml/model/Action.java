/*
 * Licensed to the Apache Software Foundation (ASF) under one or more
 * contributor license agreements.  See the NOTICE file distributed with
 * this work for additional information regarding copyright ownership.
 * The ASF licenses this file to You under the Apache License, Version 2.0
 * (the "License"); you may not use this file except in compliance with
 * the License.  You may obtain a copy of the License at
 *
 *     http://www.apache.org/licenses/LICENSE-2.0
 *
 * Unless required by applicable law or agreed to in writing, software
 * distributed under the License is distributed on an "AS IS" BASIS,
 * WITHOUT WARRANTIES OR CONDITIONS OF ANY KIND, either express or implied.
 * See the License for the specific language governing permissions and
 * limitations under the License.
 */
package org.apache.commons.scxml.model;

import java.io.Serializable;
import java.util.Collection;
import java.util.Map;

import org.apache.commons.logging.Log;
import org.apache.commons.scxml.ErrorReporter;
import org.apache.commons.scxml.EventDispatcher;
import org.apache.commons.scxml.SCInstance;
import org.apache.commons.scxml.SCXMLExpressionException;
import org.apache.commons.scxml.TriggerEvent;

/**
 * An abstract base class for executable elements in SCXML,
 * such as &lt;assign&gt;, &lt;log&gt; etc.
 *
 */
public abstract class Action implements NamespacePrefixesHolder,
        Serializable {

    /**
     * Link to its parent or container.
     */
    private Executable parent;

    /**
     * The current XML namespaces in the SCXML document for this action node,
     * preserved for deferred XPath evaluation.
     */
    private Map<String, String> namespaces;

    /**
     * Current document namespaces are saved under this key in the parent
     * state's context.
     */
    private static final String NAMESPACES_KEY = "_ALL_NAMESPACES";

    /**
     * Constructor.
     */
    public Action() {
        super();
        this.parent = null;
        this.namespaces = null;
    }

    /**
     * Get the Executable parent.
     *
     * @return Returns the parent.
     */
    public final Executable getParent() {
        return parent;
    }

    /**
     * Set the Executable parent.
     *
     * @param parent The parent to set.
     */
    public final void setParent(final Executable parent) {
        this.parent = parent;
    }

    /**
     * Get the XML namespaces at this action node in the SCXML document.
     *
     * @return Returns the map of namespaces.
     */
    public final Map<String, String> getNamespaces() {
        return namespaces;
    }

    /**
     * Set the XML namespaces at this action node in the SCXML document.
     *
     * @param namespaces The document namespaces.
     */
    public final void setNamespaces(final Map<String, String> namespaces) {
        this.namespaces = namespaces;
    }

    /**
     * Return the {@link TransitionTarget} whose {@link org.apache.commons.scxml.Context} this action
     * executes in.
     *
     * @return The parent {@link TransitionTarget}
     * @throws ModelException For an unknown TransitionTarget subclass
     *
<<<<<<< HEAD
     * @deprecated Use {@link #getParentTransitionTarget()} instead.
=======
     * @since 0.9
>>>>>>> f4464006
     */
    public final TransitionTarget getParentTransitionTarget()
    throws ModelException {
        TransitionTarget tt = parent.getParent();
        if (tt instanceof State || tt instanceof Parallel) {
            return tt;
        } else if (tt instanceof History || tt instanceof Initial) {
            return tt.getParent();
        } else {
            throw new ModelException("Unknown TransitionTarget subclass:"
                    + tt.getClass().getName());
        }
    }

    /**
     * Return the {@link TransitionTarget} whose {@link org.apache.commons.scxml.Context} this action
     * executes in.
     *
     * @return The parent {@link TransitionTarget}
     * @throws ModelException For an unknown TransitionTarget subclass
     *
     * @since 0.9
     */
    public final TransitionTarget getParentTransitionTarget()
    throws ModelException {
        TransitionTarget tt = parent.getParent();
        if (tt instanceof State || tt instanceof Parallel) {
            return tt;
        } else if (tt instanceof History || tt instanceof Initial) {
            return tt.getParent();
        } else {
            throw new ModelException("Unknown TransitionTarget subclass:"
                    + tt.getClass().getName());
        }
    }

    /**
     * Execute this action instance.
     *
     * @param evtDispatcher The EventDispatcher for this execution instance
     * @param errRep        The ErrorReporter to broadcast any errors
     *                      during execution.
     * @param scInstance    The state machine execution instance information.
     * @param appLog        The application Log.
     * @param derivedEvents The collection to which any internal events
     *                      arising from the execution of this action
     *                      must be added.
     *
     * @throws ModelException If the execution causes the model to enter
     *                        a non-deterministic state.
     * @throws SCXMLExpressionException If the execution involves trying
     *                        to evaluate an expression which is malformed.
     */
    public abstract void execute(final EventDispatcher evtDispatcher,
        final ErrorReporter errRep, final SCInstance scInstance,
        final Log appLog, final Collection<TriggerEvent> derivedEvents)
    throws ModelException, SCXMLExpressionException;

    /**
     * Return the key under which the current document namespaces are saved
     * in the parent state's context.
     *
     * @return The namespaces key
     */
    protected static String getNamespacesKey() {
        return NAMESPACES_KEY;
    }

}
<|MERGE_RESOLUTION|>--- conflicted
+++ resolved
@@ -104,32 +104,6 @@
      * @return The parent {@link TransitionTarget}
      * @throws ModelException For an unknown TransitionTarget subclass
      *
-<<<<<<< HEAD
-     * @deprecated Use {@link #getParentTransitionTarget()} instead.
-=======
-     * @since 0.9
->>>>>>> f4464006
-     */
-    public final TransitionTarget getParentTransitionTarget()
-    throws ModelException {
-        TransitionTarget tt = parent.getParent();
-        if (tt instanceof State || tt instanceof Parallel) {
-            return tt;
-        } else if (tt instanceof History || tt instanceof Initial) {
-            return tt.getParent();
-        } else {
-            throw new ModelException("Unknown TransitionTarget subclass:"
-                    + tt.getClass().getName());
-        }
-    }
-
-    /**
-     * Return the {@link TransitionTarget} whose {@link org.apache.commons.scxml.Context} this action
-     * executes in.
-     *
-     * @return The parent {@link TransitionTarget}
-     * @throws ModelException For an unknown TransitionTarget subclass
-     *
      * @since 0.9
      */
     public final TransitionTarget getParentTransitionTarget()
